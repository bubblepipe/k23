// Copyright 2025 Jonas Kruckenberg
//
// Licensed under the Apache License, Version 2.0, <LICENSE-APACHE or
// http://apache.org/licenses/LICENSE-2.0> or the MIT license <LICENSE-MIT or
// http://opensource.org/licenses/MIT>, at your option. This file may not be
// copied, modified, or distributed except according to those terms.

#![no_std]
#![no_main]
#![feature(used_with_arg)]
#![feature(thread_local, never_type)]
#![feature(new_range_api)]
#![feature(debug_closure_helpers)]
#![expect(internal_features, reason = "panic internals")]
#![feature(std_internals, panic_can_unwind, formatting_options)]
#![feature(step_trait)]
#![feature(box_into_inner)]
#![feature(array_chunks)]
#![feature(iter_array_chunks)]
#![feature(iter_next_chunk)]
#![feature(if_let_guard)]
#![feature(allocator_api)]
#![expect(dead_code, reason = "TODO")] // TODO remove
#![feature(asm_unwind)]

extern crate alloc;
extern crate panic_unwind2;

mod allocator;
mod arch;
mod backtrace;
mod bootargs;
mod device_tree;
mod irq;
mod mem;
mod metrics;
mod shell;
mod state;
#[cfg(test)]
mod tests;
mod tracing;
mod util;
mod wasm;

use core::range::Range;
use core::slice;
use core::time::Duration;

use abort::abort;
use arrayvec::ArrayVec;
use cfg_if::cfg_if;
use fastrand::FastRand;
use kasync::executor::{Executor, Worker};
use kasync::time::{Instant, Ticks, Timer};
use loader_api::{BootInfo, LoaderConfig, MemoryRegionKind};
use mem::{PhysicalAddress, frame_alloc};
use rand::{RngCore, SeedableRng};
use rand_chacha::ChaCha20Rng;

use crate::backtrace::Backtrace;
use crate::device_tree::DeviceTree;
use crate::mem::bootstrap_alloc::BootstrapAllocator;
use crate::state::{CpuLocal, Global};

/// The size of the stack in pages
pub const STACK_SIZE_PAGES: u32 = 256; // TODO find a lower more appropriate value
/// The size of the trap handler stack in pages
pub const TRAP_STACK_SIZE_PAGES: usize = 64; // TODO find a lower more appropriate value
/// The initial size of the kernel heap in pages.
///
/// This initial size should be small enough so the loaders less sophisticated allocator can
/// doesn't cause startup slowdown & inefficient mapping, but large enough so we can bootstrap
/// our own virtual memory subsystem. At that point we are no longer reliant on this initial heap
/// size and can dynamically grow the heap as needed.
pub const INITIAL_HEAP_SIZE_PAGES: usize = 4096 * 2; // 32 MiB

pub type Result<T> = anyhow::Result<T>;

#[used(linker)]
#[unsafe(link_section = ".loader_config")]
static LOADER_CONFIG: LoaderConfig = {
    let mut cfg = LoaderConfig::new_default();
    cfg.kernel_stack_size_pages = STACK_SIZE_PAGES;
    cfg
};

// This is the real kernel entry from the loader
// On x86_64, we need an assembly trampoline to preserve register values
#[cfg(not(target_arch = "x86_64"))]
#[unsafe(no_mangle)]
extern "C" fn _start(cpuid: usize, boot_info: &'static BootInfo, boot_ticks: u64) -> ! {
    _rust_start_impl(cpuid, boot_info, boot_ticks)
}

#[cfg(target_arch = "x86_64")]
#[unsafe(no_mangle)]
extern "C" fn _rust_start(cpuid: usize, boot_info_ptr: usize, boot_ticks: u64) -> ! {
    let boot_info = unsafe { &*(boot_info_ptr as *const BootInfo) };
    _rust_start_impl(cpuid, boot_info, boot_ticks)
}

fn _rust_start_impl(cpuid: usize, boot_info: &'static BootInfo, boot_ticks: u64) -> ! {
    panic_unwind2::set_hook(|info| {
        tracing::error!("CPU {info}");

        // FIXME 32 seems adequate for unoptimized builds where the callstack can get quite deep
        //  but (at least at the moment) is absolute overkill for optimized builds. Sadly there
        //  is no good way to do conditional compilation based on the opt-level.
        const MAX_BACKTRACE_FRAMES: usize = 32;

        let backtrace = backtrace::__rust_end_short_backtrace(|| {
            Backtrace::<MAX_BACKTRACE_FRAMES>::capture().unwrap()
        });
        tracing::error!("{backtrace}");

        if backtrace.frames_omitted {
            tracing::warn!("Stack trace was larger than backtrace buffer, omitted some frames.");
        }
    });

    // Unwinding expects at least one landing pad in the callstack, but capturing all unwinds that
    // bubble up to this point is also a good idea since we can perform some last cleanup and
    // print an error message.
    let res = panic_unwind2::catch_unwind(|| {
        backtrace::__rust_begin_short_backtrace(|| kmain(cpuid, boot_info, boot_ticks));
    });

    match res {
        Ok(_) => arch::exit(0),
        // If the panic propagates up to this catch here there is nothing we can do, this is a terminal
        // failure.
        Err(_) => {
            tracing::error!("unrecoverable kernel panic");
            abort()
        }
    }
}

fn kmain(cpuid: usize, boot_info: &'static BootInfo, boot_ticks: u64) {
    // perform EARLY per-cpu, architecture-specific initialization
    // (e.g. resetting the FPU)
    arch::per_cpu_init_early();

    tracing::per_cpu_init_early(cpuid);

    let (fdt, fdt_region_phys) = locate_device_tree(boot_info);

    let mut rng = ChaCha20Rng::from_seed(boot_info.rng_seed);

    let global = state::try_init_global(|| {
        // set up the basic functionality of the tracing subsystem as early as possible

        tracing::init_early();

        // initialize a simple bump allocator for allocating memory before our virtual memory subsystem
        // is available
        let allocatable_memories = allocatable_memory_regions(boot_info);

        tracing::info!("allocatable memories: {:?}", allocatable_memories);

        let mut boot_alloc = BootstrapAllocator::new(&allocatable_memories);

        // initializing the global allocator
        allocator::init(&mut boot_alloc, boot_info);
        let device_tree = DeviceTree::parse(fdt)?;
        tracing::debug!("{device_tree:?}");

        let bootargs = bootargs::parse(&device_tree)?;
        // initialize the backtracing subsystem after the allocator has been set up
        // since setting up the symbolization context requires allocation
        backtrace::init(boot_info, bootargs.backtrace);

        // fully initialize the tracing subsystem now that we can allocate
        tracing::init(bootargs.log);
        // perform global, architecture-specific initialization
        let arch = arch::init();

        // initialize the global frame allocator
        // at this point we have parsed and processed the flattened device tree, so we pass it to the
        // frame allocator for reuse
        let frame_alloc = frame_alloc::init(boot_alloc, fdt_region_phys);

        // initialize the virtual memory subsystem
        mem::init(boot_info, &mut rng, frame_alloc).unwrap();

        // perform LATE per-cpu, architecture-specific initialization
        // (e.g. setting the trap vector and enabling interrupts)
        let cpu = arch::device::cpu::Cpu::new(&device_tree, cpuid)?;
<<<<<<< HEAD
        let executor = Executor::new(boot_info.cpu_mask.count_ones() as usize, cpu.clock.clone());
=======

        let executor = Executor::with_capacity(boot_info.cpu_mask.count_ones() as usize).unwrap();
        let timer = Timer::new(Duration::from_millis(1), cpu.clock);

>>>>>>> 6417ba07
        Ok(Global {
            time_origin: Instant::from_ticks(&timer, Ticks(boot_ticks)),
            timer,
            executor,
            device_tree,
            boot_info,
            arch,
        })
    })
    .unwrap();

    // perform LATE per-cpu, architecture-specific initialization
    // (e.g. setting the trap vector and enabling interrupts)
    let arch_state = arch::per_cpu_init_late(&global.device_tree, cpuid).unwrap();

    state::init_cpu_local(CpuLocal {
        id: cpuid,
        arch: arch_state,
    });

    tracing::info!(
        "Booted in ~{:?} ({:?} in k23)",
        Instant::now(&global.timer).duration_since(Instant::ZERO),
        Instant::from_ticks(&global.timer, Ticks(boot_ticks)).elapsed(&global.timer)
    );

    let mut worker2 = Worker::new(&global.executor, FastRand::from_seed(rng.next_u64())).unwrap();

    cfg_if! {
        if #[cfg(test)] {
            if cpuid == 0 {
                arch::block_on(worker2.run(tests::run_tests(global))).unwrap().exit_if_failed();
            } else {
                arch::block_on(worker2.run(futures::future::pending::<()>())).unwrap_err(); // the only way `run` can return is when the executor is closed
            }
        } else {
            shell::init(
                &global.device_tree,
                &global.executor,
                boot_info.cpu_mask.count_ones() as usize,
            );
            arch::block_on(worker2.run(futures::future::pending::<()>())).unwrap_err(); // the only way `run` can return is when the executor is closed
        }
    }
}

/// Builds a list of memory regions from the boot info that are usable for allocation.
///
/// The regions passed by the loader are guaranteed to be non-overlapping, but might not be
/// sorted and might not be optimally "packed". This function will both sort regions and
/// attempt to compact the list by merging adjacent regions.
fn allocatable_memory_regions(boot_info: &BootInfo) -> ArrayVec<Range<PhysicalAddress>, 16> {
    let temp: ArrayVec<Range<PhysicalAddress>, 16> = boot_info
        .memory_regions
        .iter()
        .filter_map(|region| {
            let range = Range::from(
                PhysicalAddress::new(region.range.start)..PhysicalAddress::new(region.range.end),
            );

            region.kind.is_usable().then_some(range)
        })
        .collect();

    // merge adjacent regions
    let mut out: ArrayVec<Range<PhysicalAddress>, 16> = ArrayVec::new();
    'outer: for region in temp {
        for other in &mut out {
            if region.start == other.end {
                other.end = region.end;
                continue 'outer;
            }
            if region.end == other.start {
                other.start = region.start;
                continue 'outer;
            }
        }

        out.push(region);
    }

    out
}

fn locate_device_tree(boot_info: &BootInfo) -> (&'static [u8], Range<PhysicalAddress>) {
    let fdt = boot_info
        .memory_regions
        .iter()
        .find(|region| region.kind == MemoryRegionKind::FDT)
        .expect("no FDT region");

    let base = boot_info
        .physical_address_offset
        .checked_add(fdt.range.start)
        .unwrap() as *const u8;

    // Safety: we need to trust the bootinfo data is correct
    let slice =
        unsafe { slice::from_raw_parts(base, fdt.range.end.checked_sub(fdt.range.start).unwrap()) };
    (
        slice,
        Range::from(PhysicalAddress::new(fdt.range.start)..PhysicalAddress::new(fdt.range.end)),
    )
}<|MERGE_RESOLUTION|>--- conflicted
+++ resolved
@@ -186,14 +186,10 @@
         // perform LATE per-cpu, architecture-specific initialization
         // (e.g. setting the trap vector and enabling interrupts)
         let cpu = arch::device::cpu::Cpu::new(&device_tree, cpuid)?;
-<<<<<<< HEAD
-        let executor = Executor::new(boot_info.cpu_mask.count_ones() as usize, cpu.clock.clone());
-=======
 
         let executor = Executor::with_capacity(boot_info.cpu_mask.count_ones() as usize).unwrap();
         let timer = Timer::new(Duration::from_millis(1), cpu.clock);
 
->>>>>>> 6417ba07
         Ok(Global {
             time_origin: Instant::from_ticks(&timer, Ticks(boot_ticks)),
             timer,
