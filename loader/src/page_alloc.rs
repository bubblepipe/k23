// Copyright 2025 Jonas Kruckenberg
//
// Licensed under the Apache License, Version 2.0, <LICENSE-APACHE or
// http://apache.org/licenses/LICENSE-2.0> or the MIT license <LICENSE-MIT or
// http://opensource.org/licenses/MIT>, at your option. This file may not be
// copied, modified, or distributed except according to those terms.

use crate::arch;
use core::alloc::Layout;
use core::range::Range;
use rand::distr::{Distribution, Uniform};
use rand::prelude::IteratorRandom;
use rand_chacha::ChaCha20Rng;

pub fn init(prng: Option<ChaCha20Rng>) -> PageAllocator {
    PageAllocator {
        page_state: [false; arch::PAGE_TABLE_ENTRIES / 2],
        prng,
    }
}

/// Virtual memory allocator for setting up initial mappings.
///
/// All regions will be huge page (1GiB) aligned.
#[derive(Debug)]
pub struct PageAllocator {
    /// Whether a top-level page is in use.
    page_state: [bool; arch::PAGE_TABLE_ENTRIES / 2],
    /// A random number generator that should be used to generate random addresses or
    /// `None` if aslr is disabled.
    prng: Option<ChaCha20Rng>,
}

impl PageAllocator {
    fn allocate_pages(&mut self, num_pages: usize) -> usize {
        // find a consecutive range of `num` entries that are not used
        let mut free_pages = self
            .page_state
            .windows(num_pages.div_ceil(8))
            .enumerate()
            .filter_map(|(idx, entries)| {
                if entries.iter().all(|used| !used) {
                    Some(idx)
                } else {
                    None
                }
            });

        let maybe_idx = if let Some(rng) = self.prng.as_mut() {
            free_pages.choose(rng)
        } else {
            free_pages.next()
        };

        if let Some(idx) = maybe_idx {
            for i in 0..num_pages {
                self.page_state[idx + i] = true;
            }

            idx
        } else {
            panic!("no usable top-level pages found ({num_pages} pages requested)");
        }
    }

    pub fn reserve(&mut self, mut virt_base: usize, mut remaining_bytes: usize) {
        log::trace!(
            "marking {virt_base:#x}..{:#x} as used",
            virt_base.checked_add(remaining_bytes).unwrap()
        );

        let top_level_page_size = arch::page_size_for_level(arch::PAGE_TABLE_LEVELS - 1);
        debug_assert!(virt_base % top_level_page_size == 0);

        while remaining_bytes > 0 {
            let page_idx = (virt_base - arch::KERNEL_ASPACE_BASE) / top_level_page_size;
<<<<<<< HEAD

            if page_idx >= self.page_state.len() {
                panic!(
                    "index out of bounds: the len is {} but the index is {}",
                    self.page_state.len(),
                    page_idx
                );
            }
=======
>>>>>>> 7a117d46

            self.page_state[page_idx] = true;

            virt_base = virt_base.checked_add(top_level_page_size).unwrap();
            remaining_bytes -= top_level_page_size;
        }
    }

    pub fn allocate(&mut self, layout: Layout) -> Range<usize> {
        assert!(layout.align().is_power_of_two());

        let top_level_page_size = arch::page_size_for_level(arch::PAGE_TABLE_LEVELS - 1);

        // how many top-level pages are needed to map `size` bytes
        // and attempt to allocate them
        let page_idx = self.allocate_pages(layout.size().div_ceil(top_level_page_size));

        // calculate the base address of the page
        //
        // we know that entry_idx is between 0 and PAGE_TABLE_ENTRIES / 2
        // and represents a top-level page in the *higher half* of the address space.
        //
        // we start from KERNEL_ASPACE_BASE and add the idx multiple of the size of a top-level entry to it
        let base = arch::KERNEL_ASPACE_BASE + page_idx * top_level_page_size;

        let offset = if let Some(rng) = self.prng.as_mut() {
            // Choose a random offset.
            let max_offset = top_level_page_size - (layout.size() % top_level_page_size);

            if max_offset / layout.align() > 0 {
                let uniform_range = Uniform::new(0, max_offset / layout.align()).unwrap();

                uniform_range.sample(rng) * layout.align()
            } else {
                0
            }
        } else {
            0
        };

        Range::from(
            base.checked_add(offset).unwrap()..base.checked_add(offset + layout.size()).unwrap(),
        )
    }
}<|MERGE_RESOLUTION|>--- conflicted
+++ resolved
@@ -74,17 +74,6 @@
 
         while remaining_bytes > 0 {
             let page_idx = (virt_base - arch::KERNEL_ASPACE_BASE) / top_level_page_size;
-<<<<<<< HEAD
-
-            if page_idx >= self.page_state.len() {
-                panic!(
-                    "index out of bounds: the len is {} but the index is {}",
-                    self.page_state.len(),
-                    page_idx
-                );
-            }
-=======
->>>>>>> 7a117d46
 
             self.page_state[page_idx] = true;
 
